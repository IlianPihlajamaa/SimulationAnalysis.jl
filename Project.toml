--- conflicted
+++ resolved
@@ -23,10 +23,7 @@
 Tullio = "bc48ee85-29a4-5162-ae0b-a64e1601d4bc"
 
 [compat]
-<<<<<<< HEAD
 Dierckx = "0.5"
-=======
 ProgressMeter = "1"
 OffsetArrays = "1"
-IfElse = "0.1"
->>>>>>> 45cb8ac3
+IfElse = "0.1"